--- conflicted
+++ resolved
@@ -145,10 +145,6 @@
             final_clickmaps=final_clickmaps,
             all_clickmaps=all_clickmaps,
             categories=categories,
-<<<<<<< HEAD
-            #final_keep_index=final_keep_index,
-=======
->>>>>>> 20505ee3
             masks=masks,
             mask_threshold=config["mask_threshold"])
 
